--- conflicted
+++ resolved
@@ -73,7 +73,6 @@
     return pathlike.expanduser().resolve(strict=must_exist)
 
 
-<<<<<<< HEAD
 def get_forcing_file(config):
     """Get forcing file from the location.
     """
@@ -154,7 +153,8 @@
 def check_lat_lon(coordinates):
     """Check if the coordinates exists."""
     raise NotImplementedError
-=======
+
+
 def remove_dates_from_header(filename):
     """Removes the datetime string from the .mat file header.
 
@@ -180,5 +180,4 @@
 
     # Overwrite the old file
     with open(filename, 'wb') as file:
-        file.write(sanitized_data)
->>>>>>> 1ca98e6c
+        file.write(sanitized_data)