--- conflicted
+++ resolved
@@ -5,17 +5,15 @@
 nav:
   - Getting started: index.md
   - Installation: installation_instructions.md
-<<<<<<< HEAD
   - Run the model:
       - Run the model with different options: notebooks/run_model_with_different_options.ipynb
-      - Run the model with different dataset: notebooks/run_model_with_different_dataset.ipynb
-=======
-  - Notebook page: notebooks/run_model_in_notebook.ipynb
+      - Run the model with different dataset using executable file: notebooks/run_model_with_different_dataset.ipynb
+      - Run the model with different dataset on CRIB: notebooks/run_model_with_different_dataset_on_CRIB.ipynb
+
   - BMI:
     - "BMI instructions": bmi.md
     - "BMI demonstration": notebooks/BMI_demo.ipynb
     - "grpc4bmi demonstration": notebooks/grpc4bmi_demo.ipynb
->>>>>>> 177b8973
   - Contributing guide: CONTRIBUTING.md
   - API reference: reference.md
 
