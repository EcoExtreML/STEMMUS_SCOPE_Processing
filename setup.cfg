# see documentation, e.g.
# - https://packaging.python.org/tutorials/packaging-projects/#configuring-metadata
# - https://setuptools.readthedocs.io/en/latest/userguide/declarative_config.html
# - https://www.python.org/dev/peps/pep-0314/

[metadata]
author = Sarah Alidoost
author_email = f.alidoost@esciencecenter.nl
classifiers =
    Development Status :: 2 - Pre-Alpha
    Intended Audience :: Developers
    License :: OSI Approved :: Apache Software License
    Natural Language :: English
    Programming Language :: Python :: 3
    Programming Language :: Python :: 3.8
    Programming Language :: Python :: 3.9
    Programming Language :: Python :: 3.10
description = python modules for running the STEMMUS-SCOPE model
keywords =
    STEMMUS-SCOPE
    py
long_description = file: README.md
long_description_content_type = text/markdown
name = PyStemmusScope
project_urls =
    Bug Tracker = https://github.com/EcoExtreML/stemmus_scope_processing/issues
url = https://github.com/EcoExtreML/stemmus_scope_processing
version = 0.1.1

[options]
<<<<<<< HEAD
python_requires= >=3.8,<3.11
=======
python_requires = >=3.8,<3.11
>>>>>>> b687621d
zip_safe = False
include_package_data = True
packages = find:
install_requires =
    hdf5storage
    netcdf4<=1.5.8
    numpy
    pandas
    xarray

[options.data_files]
# This section requires setuptools>=40.6.0
# It remains empty for now
# Check if MANIFEST.in works for your purposes

[options.extras_require]
dev =
    bump2version
    coverage [toml]
    pylint==2.15.6
    prospector[with_pyroma]==1.7.7  # https://github.com/PyCQA/prospector/issues/545
    isort
    pytest
    pytest-cov
    sphinx
    sphinx_rtd_theme
    sphinx-autoapi
    tox
    myst_parser
publishing =
    twine
    wheel

[options.packages.find]
include = PyStemmusScope, PyStemmusScope.*

[isort]
lines_after_imports = 2
force_single_line = 1
no_lines_before = FUTURE,STDLIB,THIRDPARTY,FIRSTPARTY,LOCALFOLDER
known_first_party = PyStemmusScope
src_paths = PyStemmusScope,tests
line_length = 120<|MERGE_RESOLUTION|>--- conflicted
+++ resolved
@@ -28,11 +28,7 @@
 version = 0.1.1
 
 [options]
-<<<<<<< HEAD
-python_requires= >=3.8,<3.11
-=======
 python_requires = >=3.8,<3.11
->>>>>>> b687621d
 zip_safe = False
 include_package_data = True
 packages = find:
